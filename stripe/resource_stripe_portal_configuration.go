package stripe

import (
	"context"
	"log"

	"github.com/hashicorp/terraform-plugin-sdk/v2/diag"
	"github.com/hashicorp/terraform-plugin-sdk/v2/helper/schema"
	"github.com/hashicorp/terraform-plugin-sdk/v2/helper/validation"
	"github.com/stripe/stripe-go/v74"
	"github.com/stripe/stripe-go/v74/client"
)

func resourceStripePortalConfiguration() *schema.Resource {
	return &schema.Resource{
		ReadContext:   resourceStripePortalConfigurationRead,
		CreateContext: resourceStripePortalConfigurationCreate,
		UpdateContext: resourceStripePortalConfigurationUpdate,
		DeleteContext: resourceStripePortalConfigurationDelete,
		Importer: &schema.ResourceImporter{
			StateContext: schema.ImportStatePassthroughContext,
		},
		Schema: map[string]*schema.Schema{
			"id": {
				Type:        schema.TypeString,
				Computed:    true,
				Description: "Unique identifier for the object.",
			},
			"object": {
				Type:        schema.TypeString,
				Computed:    true,
				Description: "String representing the object's type.",
			},
			"active": {
				Type:        schema.TypeBool,
				Optional:    true,
				Default:     true,
				Description: "Whether the configuration is active and can be used to create portal sessions.",
			},
			"application": {
				Type:        schema.TypeString,
				Computed:    true,
				Description: "ID of the Connect Application that created the configuration.",
			},
			"business_profile": {
				Type:        schema.TypeList,
				Required:    true,
				Description: "The business information shown to customers in the portal.",
				Elem: &schema.Resource{
					Schema: map[string]*schema.Schema{
						"headline": {
							Type:        schema.TypeString,
							Optional:    true,
							Description: "The messaging shown to customers in the portal.",
						},
						"privacy_policy_url": {
							Type:        schema.TypeString,
							Required:    true,
							Description: "A link to the business's publicly available privacy policy.",
						},
						"terms_of_service_url": {
							Type:        schema.TypeString,
							Required:    true,
							Description: "A link to the business's publicly available terms of service.",
						},
					},
				},
			},
			"created": {
				Type:     schema.TypeInt,
				Computed: true,
				Description: "Time at which the object was created. " +
					"Measured in seconds since the Unix epoch.",
			},
			"default_return_url": {
				Type:     schema.TypeString,
				Optional: true,
				Description: "The default URL to redirect customers to when they click on the portal's " +
					"link to return to your website. This can be overriden when creating the session.",
			},
			"features": {
				Type:        schema.TypeList,
				Required:    true,
				Description: "Information about the features available in the portal.",
				Elem: &schema.Resource{
					Schema: map[string]*schema.Schema{
						"customer_update": {
							Type:        schema.TypeList,
							Optional:    true,
							Description: "Information about updating the customer details in the portal.",
							Elem: &schema.Resource{
								Schema: map[string]*schema.Schema{
									"enabled": {
										Type:        schema.TypeBool,
										Required:    true,
										Description: "Whether the feature is enabled.",
									},
									"allowed_updates": {
										Type:        schema.TypeList,
										Required:    true,
										Description: "The types of customer updates that are supported. When empty, customers are not updateable.",
										Elem: &schema.Schema{
											Type:         schema.TypeString,
											ValidateFunc: validation.StringInSlice([]string{"email", "address", "shipping", "phone", "tax_id"}, false),
										},
									},
								},
							},
						},
						"invoice_history": {
							Type:        schema.TypeList,
							Optional:    true,
							Description: "Information about showing the billing history in the portal.",
							Elem: &schema.Resource{
								Schema: map[string]*schema.Schema{
									"enabled": {
										Type:        schema.TypeBool,
										Required:    true,
										Description: "Whether the feature is enabled.",
									},
								},
							},
						},
						"payment_method_update": {
							Type:        schema.TypeList,
							Optional:    true,
							Description: "Information about updating payment methods in the portal.",
							Elem: &schema.Resource{
								Schema: map[string]*schema.Schema{
									"enabled": {
										Type:        schema.TypeBool,
										Required:    true,
										Description: "Whether the feature is enabled.",
									},
								},
							},
						},
						"subscription_cancel": {
							Type:        schema.TypeList,
							Optional:    true,
							Description: "Information about canceling subscriptions in the portal.",
							Elem: &schema.Resource{
								Schema: map[string]*schema.Schema{
									"enabled": {
										Type:        schema.TypeBool,
										Required:    true,
										Description: "Whether the feature is enabled.",
									},
									"cancellation_reason": {
										Type:        schema.TypeList,
										Optional:    true,
										Description: "Whether the cancellation reasons will be collected in the portal and which options are exposed to the customer",
										Elem: &schema.Resource{
											Schema: map[string]*schema.Schema{
												"enabled": {
													Type:        schema.TypeBool,
													Required:    true,
													Description: "Whether the feature is enabled.",
												},
												"options": {
													Type:        schema.TypeList,
													Required:    true,
													Description: "Which cancellation reasons will be given as options to the customer.",
													Elem: &schema.Schema{
														Type:         schema.TypeString,
														ValidateFunc: validation.StringInSlice([]string{"too_expensive", "missing_features", "switched_service", "unused", "customer_service", "too_complex", "low_quality", "other"}, false),
													},
												},
											},
										},
									},
									"mode": {
										Type:         schema.TypeString,
										Optional:     true,
										Description:  "Whether to cancel subscriptions immediately or at the end of the billing period.",
										ValidateFunc: validation.StringInSlice([]string{"immediately", "at_period_end"}, false),
									},
									"proration_behavior": {
										Type:         schema.TypeString,
										Optional:     true,
										Description:  "Whether to create prorations when canceling subscriptions.",
										ValidateFunc: validation.StringInSlice([]string{"none", "create_prorations"}, false),
									},
								},
							},
						},
						"subscription_pause": {
							Type:        schema.TypeList,
							Optional:    true,
							Description: "Information about pausing subscriptions in the portal.",
							Elem: &schema.Resource{
								Schema: map[string]*schema.Schema{
									"enabled": {
										Type:        schema.TypeBool,
										Required:    true,
										Description: "Whether the feature is enabled.",
									},
								},
							},
						},
						"subscription_update": {
							Type:        schema.TypeList,
							Optional:    true,
							Description: "Information about updating subscriptions in the portal.",
							Elem: &schema.Resource{
								Schema: map[string]*schema.Schema{
									"default_allowed_updates": {
										Type:        schema.TypeList,
										Required:    true,
										Description: "The types of subscription updates that are supported. When empty, subscriptions are not updateable.",
										Elem: &schema.Schema{
											Type:         schema.TypeString,
											ValidateFunc: validation.StringInSlice([]string{"price", "quantity", "promotion_code"}, false),
										},
									},
									"enabled": {
										Type:        schema.TypeBool,
										Required:    true,
										Description: "Whether the feature is enabled.",
									},
									"products": {
										Type:        schema.TypeSet,
										Optional:    true,
										Description: "The list of products that support subscription updates.",
										Elem: &schema.Resource{
											Schema: map[string]*schema.Schema{
												"prices": {
													Type:        schema.TypeList,
													Required:    true,
													Description: "The list of price IDs for the product that a subscription can be updated to.",
													Elem:        &schema.Schema{Type: schema.TypeString},
												},
												"product": {
													Type:        schema.TypeString,
													Required:    true,
													Description: "The product id.",
												},
											},
										},
									},
									"proration_behavior": {
										Type:         schema.TypeString,
										Optional:     true,
										Description:  "Determines how to handle prorations resulting from subscription updates",
										ValidateFunc: validation.StringInSlice([]string{"none", "create_prorations", "always_invoice"}, false),
									},
								},
							},
						},
					},
				},
			},
			"is_default": {
				Type:     schema.TypeBool,
				Computed: true,
				Description: "Whether the configuration is the default. If true, this configuration can be " +
					"managed in the Dashboard and portal sessions will use this configuration unless it is " +
					"overriden when creating the session.",
			},
			"livemode": {
				Type:     schema.TypeBool,
				Computed: true,
				Description: "Has the value true if the object exists in live mode or the value false if the " +
					"object exists in test mode.",
			},
			"metadata": {
				Type:     schema.TypeMap,
				Optional: true,
				Description: "Set of key-value pairs that you can attach to an object. " +
					"This can be useful for storing additional information about the object in a structured format.",
				Elem: &schema.Schema{Type: schema.TypeString},
			},
			"updated": {
				Type:     schema.TypeInt,
				Computed: true,
				Description: "Time at which the object was last updated. " +
					"Measured in seconds since the Unix epoch.",
			},
		},
	}
}

func resourceStripePortalConfigurationRead(_ context.Context, d *schema.ResourceData, m interface{}) diag.Diagnostics {
	c := m.(*client.API)
	portal, err := c.BillingPortalConfigurations.Get(d.Id(), nil)
	if err != nil {
		return diag.FromErr(err)
	}
<<<<<<< HEAD
=======

>>>>>>> 2cadc54e
	return CallSet(
		d.Set("id", portal.ID),
		d.Set("object", portal.Object),
		d.Set("active", portal.Active),
		d.Set("application", portal.Application),
		d.Set("business_profile", portal.BusinessProfile),
		d.Set("created", portal.Created),
		d.Set("default_return_url", portal.DefaultReturnURL),
		d.Set("features", portal.Features),
		d.Set("is_default", portal.IsDefault),
		d.Set("livemode", portal.Livemode),
		d.Set("metadata", portal.Metadata),
		d.Set("updated", portal.Updated),
	)
}

func expandBusinessProfile(businessProfileI []interface{}) *stripe.BillingPortalConfigurationBusinessProfileParams {
	businessProfile := &stripe.BillingPortalConfigurationBusinessProfileParams{}
	for _, v := range businessProfileI {
		businessProfileMap := ToMap(v)
		if privacyPolicyURL, set := businessProfileMap["privacy_policy_url"]; set {
			businessProfile.PrivacyPolicyURL = stripe.String(ToString(privacyPolicyURL))
		}
		if termsOfServiceURL, set := businessProfileMap["terms_of_service_url"]; set {
			businessProfile.TermsOfServiceURL = stripe.String(ToString(termsOfServiceURL))
		}
		if headline, set := businessProfileMap["headline"]; set {
			businessProfile.Headline = stripe.String(ToString(headline))
		}
	}
	return businessProfile
}

func expandFeatures(featuresI []interface{}) *stripe.BillingPortalConfigurationFeaturesParams {
	features := &stripe.BillingPortalConfigurationFeaturesParams{}
	for _, v := range featuresI {
		featuresMap := ToMap(v)

		if customerUpdateSettings, set := featuresMap["customer_update"]; set {
			customerUpdate := &stripe.BillingPortalConfigurationFeaturesCustomerUpdateParams{}
			cu := ToSlice(customerUpdateSettings)
			for _, props := range cu {
				p := ToMap(props)
				if allowedUpdates, set := p["allowed_updates"]; set {
					customerUpdate.AllowedUpdates = stripe.StringSlice(ToStringSlice(ToSlice(allowedUpdates)))
				}
				if enabled, set := p["enabled"]; set {
					customerUpdate.Enabled = stripe.Bool(ToBool(enabled))
				}
			}
			features.CustomerUpdate = customerUpdate
		}

		if invoiceHistorySettings, set := featuresMap["invoice_history"]; set {
			invoiceHistory := &stripe.BillingPortalConfigurationFeaturesInvoiceHistoryParams{}
			ih := ToSlice(invoiceHistorySettings)
			for _, props := range ih {
				p := ToMap(props)
				if enabled, set := p["enabled"]; set {
					invoiceHistory.Enabled = stripe.Bool(ToBool(enabled))
				}
			}
			features.InvoiceHistory = invoiceHistory
		}

		if paymentMethodUpdateSettings, set := featuresMap["payment_method_update"]; set {
			paymentMethodUpdate := &stripe.BillingPortalConfigurationFeaturesPaymentMethodUpdateParams{}
			pmu := ToSlice(paymentMethodUpdateSettings)
			for _, props := range pmu {
				p := ToMap(props)
				if enabled, set := p["enabled"]; set {
					paymentMethodUpdate.Enabled = stripe.Bool(ToBool(enabled))
				}
			}
			features.PaymentMethodUpdate = paymentMethodUpdate
		}

		if subscriptionCancelSettings, set := featuresMap["subscription_cancel"]; set {
			subscriptionCancel := &stripe.BillingPortalConfigurationFeaturesSubscriptionCancelParams{}
			sc := ToSlice(subscriptionCancelSettings)
			for _, props := range sc {
				p := ToMap(props)
				if cancellationReason, set := p["cancellation_reason"]; set {
					subscriptionCancelReason := &stripe.BillingPortalConfigurationFeaturesSubscriptionCancelCancellationReasonParams{}
					scr := ToSlice(cancellationReason)
					for _, scrProps := range scr {
						scrP := ToMap(scrProps)
						if options, set := scrP["options"]; set {
							subscriptionCancelReason.Options = stripe.StringSlice(ToStringSlice(ToSlice(options)))
						}
						if enabled, set := scrP["enabled"]; set {
							subscriptionCancelReason.Enabled = stripe.Bool(ToBool(enabled))
						}
					}
					subscriptionCancel.CancellationReason = subscriptionCancelReason
				}

				if enabled, set := p["enabled"]; set {
					subscriptionCancel.Enabled = stripe.Bool(ToBool(enabled))
				}

				if mode, set := p["mode"]; set {
					subscriptionCancel.Mode = stripe.String(ToString(mode))
				}

				if prorationBehavior, set := p["proration_behavior"]; set {
					subscriptionCancel.ProrationBehavior = stripe.String(ToString(prorationBehavior))
				}
			}
			features.SubscriptionCancel = subscriptionCancel
		}

		if subscriptionPauseSettings, set := featuresMap["subscription_pause"]; set {
			subscriptionPause := &stripe.BillingPortalConfigurationFeaturesSubscriptionPauseParams{}
			sp := ToSlice(subscriptionPauseSettings)
			for _, props := range sp {
				p := ToMap(props)
				if enabled, set := p["enabled"]; set {
					subscriptionPause.Enabled = stripe.Bool(ToBool(enabled))
				}
			}
			features.SubscriptionPause = subscriptionPause
		}

		if subscriptionUpdateSettings, set := featuresMap["subscription_update"]; set {
			subscriptionUpdate := &stripe.BillingPortalConfigurationFeaturesSubscriptionUpdateParams{}
			sp := ToSlice(subscriptionUpdateSettings)
			for _, props := range sp {
				p := ToMap(props)
				if defaultAllowedUpdates, set := p["default_allowed_updates"]; set {
					subscriptionUpdate.DefaultAllowedUpdates = stripe.StringSlice(ToStringSlice(ToSlice(defaultAllowedUpdates)))
				}

				if enabled, set := p["enabled"]; set {
					subscriptionUpdate.Enabled = stripe.Bool(ToBool(enabled))
				}

				if products, set := p["products"]; set {
					var productsParams []*stripe.BillingPortalConfigurationFeaturesSubscriptionUpdateProductParams
					schemaSet := products.(*schema.Set)
					productsList := schemaSet.List()
					for _, i := range productsList {
						pParams := &stripe.BillingPortalConfigurationFeaturesSubscriptionUpdateProductParams{}
						finalProduct := ToMap(i)
						if product, set := finalProduct["product"]; set {
							pParams.Product = stripe.String(ToString(product))
						}

						if prices, set := finalProduct["prices"]; set {
							pParams.Prices = stripe.StringSlice(ToStringSlice(ToSlice(prices)))
						}
						productsParams = append(productsParams, pParams)
					}
					subscriptionUpdate.Products = productsParams
				}

				if prorationBehavior, set := p["proration_behavior"]; set {
					subscriptionUpdate.ProrationBehavior = stripe.String(ToString(prorationBehavior))
				}
			}
			features.SubscriptionUpdate = subscriptionUpdate
		}
	}
	return features
}

func resourceStripePortalConfigurationCreate(ctx context.Context, d *schema.ResourceData, m interface{}) diag.Diagnostics {
	c := m.(*client.API)
	params := &stripe.BillingPortalConfigurationParams{}
	if defaultReturnURL, set := d.GetOk("default_return_url"); set {
		params.DefaultReturnURL = stripe.String(ToString(defaultReturnURL))
	}
	if businessProfile, set := d.GetOk("business_profile"); set {
		params.BusinessProfile = expandBusinessProfile(ToSlice(businessProfile))
	}
	if features, set := d.GetOk("features"); set {
		params.Features = expandFeatures(ToSlice(features))
	}
	if meta, set := d.GetOk("metadata"); set {
		for k, v := range ToMap(meta) {
			params.AddMetadata(k, ToString(v))
		}
	}

	portalConfiguration, err := c.BillingPortalConfigurations.New(params)
	if err != nil {
		return diag.FromErr(err)
	}

	d.SetId(portalConfiguration.ID)
	return resourceStripePortalConfigurationRead(ctx, d, m)
}

func resourceStripePortalConfigurationUpdate(ctx context.Context, d *schema.ResourceData, m interface{}) diag.Diagnostics {
	c := m.(*client.API)
	params := &stripe.BillingPortalConfigurationParams{}
	if d.HasChange("active") {
		params.Active = stripe.Bool(ExtractBool(d, "active"))
	}

	if d.HasChange("default_return_url") {
		params.DefaultReturnURL = stripe.String(ExtractString(d, "default_return_url"))
	}

	if d.HasChange("metadata") {
		params.Metadata = nil
		UpdateMetadata(d, params)
	}

	if d.HasChange("business_profile") {
		_, newBusinessProfile := d.GetChange("business_profile")
		params.BusinessProfile = expandBusinessProfile(ToSlice(newBusinessProfile))
	}

	if d.HasChange("features") {
		_, newFeatures := d.GetChange("features")
		params.Features = expandFeatures(ToSlice(newFeatures))
	}

	_, err := c.BillingPortalConfigurations.Update(d.Id(), params)
	if err != nil {
		return diag.FromErr(err)
	}

	return resourceStripePortalConfigurationRead(ctx, d, m)
}

func resourceStripePortalConfigurationDelete(_ context.Context, d *schema.ResourceData, m interface{}) diag.Diagnostics {
	log.Println("[WARN] Stripe doesn't support deletion of customer portals. Portal will be deactivated but not deleted")

	c := m.(*client.API)
	params := stripe.BillingPortalConfigurationParams{
		Active: stripe.Bool(false),
	}

	if _, err := c.BillingPortalConfigurations.Update(d.Id(), &params); err != nil {
		return diag.FromErr(err)
	}

	d.SetId("")
	return nil
}<|MERGE_RESOLUTION|>--- conflicted
+++ resolved
@@ -7,8 +7,8 @@
 	"github.com/hashicorp/terraform-plugin-sdk/v2/diag"
 	"github.com/hashicorp/terraform-plugin-sdk/v2/helper/schema"
 	"github.com/hashicorp/terraform-plugin-sdk/v2/helper/validation"
-	"github.com/stripe/stripe-go/v74"
-	"github.com/stripe/stripe-go/v74/client"
+	"github.com/stripe/stripe-go/v72"
+	"github.com/stripe/stripe-go/v72/client"
 )
 
 func resourceStripePortalConfiguration() *schema.Resource {
@@ -286,10 +286,7 @@
 	if err != nil {
 		return diag.FromErr(err)
 	}
-<<<<<<< HEAD
-=======
-
->>>>>>> 2cadc54e
+
 	return CallSet(
 		d.Set("id", portal.ID),
 		d.Set("object", portal.Object),
@@ -334,7 +331,12 @@
 			for _, props := range cu {
 				p := ToMap(props)
 				if allowedUpdates, set := p["allowed_updates"]; set {
-					customerUpdate.AllowedUpdates = stripe.StringSlice(ToStringSlice(ToSlice(allowedUpdates)))
+					enumsI := ToSlice(allowedUpdates)
+					enums := []string{}
+					for _, enum := range enumsI {
+						enums = append(enums, ToString(enum))
+					}
+					customerUpdate.AllowedUpdates = stripe.StringSlice(enums)
 				}
 				if enabled, set := p["enabled"]; set {
 					customerUpdate.Enabled = stripe.Bool(ToBool(enabled))
@@ -378,7 +380,12 @@
 					for _, scrProps := range scr {
 						scrP := ToMap(scrProps)
 						if options, set := scrP["options"]; set {
-							subscriptionCancelReason.Options = stripe.StringSlice(ToStringSlice(ToSlice(options)))
+							enumsI := ToSlice(options)
+							enums := []string{}
+							for _, enum := range enumsI {
+								enums = append(enums, ToString(enum))
+							}
+							subscriptionCancelReason.Options = stripe.StringSlice(enums)
 						}
 						if enabled, set := scrP["enabled"]; set {
 							subscriptionCancelReason.Enabled = stripe.Bool(ToBool(enabled))
@@ -420,7 +427,12 @@
 			for _, props := range sp {
 				p := ToMap(props)
 				if defaultAllowedUpdates, set := p["default_allowed_updates"]; set {
-					subscriptionUpdate.DefaultAllowedUpdates = stripe.StringSlice(ToStringSlice(ToSlice(defaultAllowedUpdates)))
+					enumsI := ToSlice(defaultAllowedUpdates)
+					enums := []string{}
+					for _, enum := range enumsI {
+						enums = append(enums, ToString(enum))
+					}
+					subscriptionUpdate.DefaultAllowedUpdates = stripe.StringSlice(enums)
 				}
 
 				if enabled, set := p["enabled"]; set {
@@ -428,9 +440,9 @@
 				}
 
 				if products, set := p["products"]; set {
-					var productsParams []*stripe.BillingPortalConfigurationFeaturesSubscriptionUpdateProductParams
-					schemaSet := products.(*schema.Set)
-					productsList := schemaSet.List()
+					var productsParams = []*stripe.BillingPortalConfigurationFeaturesSubscriptionUpdateProductParams{}
+					set := products.(*schema.Set)
+					productsList := set.List()
 					for _, i := range productsList {
 						pParams := &stripe.BillingPortalConfigurationFeaturesSubscriptionUpdateProductParams{}
 						finalProduct := ToMap(i)
@@ -439,7 +451,12 @@
 						}
 
 						if prices, set := finalProduct["prices"]; set {
-							pParams.Prices = stripe.StringSlice(ToStringSlice(ToSlice(prices)))
+							pricesI := ToSlice(prices)
+							prices := []string{}
+							for _, price := range pricesI {
+								prices = append(prices, ToString(price))
+							}
+							pParams.Prices = stripe.StringSlice(prices)
 						}
 						productsParams = append(productsParams, pParams)
 					}
